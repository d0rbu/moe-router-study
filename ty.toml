# Configuration for ty type checker

[rules]
<<<<<<< HEAD
possibly-unbound-attribute = "ignore"
invalid-argument-type = "ignore"
call-non-callable = "ignore"
non-subscriptable = "ignore"
unresolved-attribute = "ignore"
too-many-positional-arguments = "ignore"
unknown-argument = "ignore"
unresolved-import = "ignore"
invalid-parameter-default = "ignore"
invalid-assignment = "ignore"
=======
invalid-return-type = "ignore"
invalid-argument-type = "ignore"
>>>>>>> 42a84445
<|MERGE_RESOLUTION|>--- conflicted
+++ resolved
@@ -1,18 +1,5 @@
 # Configuration for ty type checker
 
 [rules]
-<<<<<<< HEAD
 possibly-unbound-attribute = "ignore"
-invalid-argument-type = "ignore"
-call-non-callable = "ignore"
-non-subscriptable = "ignore"
-unresolved-attribute = "ignore"
-too-many-positional-arguments = "ignore"
-unknown-argument = "ignore"
-unresolved-import = "ignore"
-invalid-parameter-default = "ignore"
-invalid-assignment = "ignore"
-=======
-invalid-return-type = "ignore"
-invalid-argument-type = "ignore"
->>>>>>> 42a84445
+invalid-argument-type = "ignore"