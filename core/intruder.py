--- conflicted
+++ resolved
@@ -7,8 +7,7 @@
 
 from collections import defaultdict
 import gc
-from multiprocessing.queues import Queue as QueueType
-from multiprocessing.synchronize import Event as EventType
+from multiprocessing.synchronize import Event as MPEvent
 from pathlib import Path
 import queue
 import time
@@ -19,22 +18,8 @@
 import torch as th
 from torch import Tensor
 import torch.multiprocessing as mp
-from multiprocessing.synchronize import Event as MPEvent
-
-<<<<<<< HEAD
-try:
-    from delphi.delphi.latents.cache import get_nonzeros_batch
-except ImportError:
-    # Fallback implementation for environments where delphi is not available
-    def get_nonzeros_batch(latents):
-        """Fallback implementation when delphi is not available."""
-        locations = th.nonzero(latents.abs() > 1e-5)
-        activations = latents[latents.abs() > 1e-5]
-        return locations, activations
-
-=======
+
 from delphi.delphi.latents.cache import get_nonzeros_batch  # type: ignore
->>>>>>> ed5c9aae
 
 location_tensor_type = Int[Tensor, "batch_sequence 3"]
 activation_tensor_type = Float[Tensor, "batch_sequence"]
@@ -42,11 +27,7 @@
 latent_tensor_type = Float[Tensor, "batch sequence num_latents"]
 
 
-<<<<<<< HEAD
-def _disk_writer_process(write_queue: QueueType, done_event: EventType) -> None:
-=======
 def _disk_writer_process(write_queue: mp.Queue, done_event: MPEvent) -> None:
->>>>>>> ed5c9aae
     """
     Background process that handles disk writes.
 
@@ -171,13 +152,8 @@
         self._finalized = False
 
         # Set up async disk writer
-<<<<<<< HEAD
-        self._write_queue: QueueType = mp.Queue()
-        self._done_event: EventType = mp.Event()
-=======
         self._write_queue: mp.Queue = mp.Queue()
         self._done_event: MPEvent = mp.Event()
->>>>>>> ed5c9aae
         self._writer_process: mp.Process | None = None
 
         logger.debug(
