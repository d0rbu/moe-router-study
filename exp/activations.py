--- conflicted
+++ resolved
@@ -7,15 +7,8 @@
 import torch.multiprocessing as mp
 from tqdm import tqdm
 
-<<<<<<< HEAD
-from exp import ACTIVATION_DIRNAME, OUTPUT_DIR, ROUTER_LOGITS_DIRNAME
-
-# For backward compatibility with tests
-ROUTER_LOGITS_DIR = ROUTER_LOGITS_DIRNAME
-=======
 from core.slurm import SlurmEnv
 from exp import ACTIVATION_DIRNAME, OUTPUT_DIR
->>>>>>> 848dfed3
 
 
 class Activations:
