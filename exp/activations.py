from itertools import count
import os

import torch as th
from tqdm import tqdm

from exp.get_router_activations import ROUTER_LOGITS_DIR


def load_activations_indices_tokens_and_topk(
    device: str = "cuda",
) -> tuple[th.Tensor, th.Tensor, list[list[str]], int]:
    """Load boolean activation mask, top-k indices, tokens, and top_k.

    Returns:
      - activated_experts: (B, L, E) boolean mask of top-k expert activations
      - activated_expert_indices: (B, L, topk) long indices of selected experts
      - tokens: list[list[str]] tokenized sequences aligned to batch concatenation
      - top_k: int top-k used during collection
    """
    activated_expert_indices_collection: list[th.Tensor] = []
    activated_experts_collection: list[th.Tensor] = []
    tokens: list[list[str]] = []
    top_k: int | None = None

    for file_idx in tqdm(count(), desc="Loading router logits+tokens"):
        file_path = os.path.join(ROUTER_LOGITS_DIR, f"{file_idx}.pt")
        if not os.path.exists(file_path):
            break
        output = th.load(file_path)
<<<<<<< HEAD
        top_k = output["topk"]
        router_logits = output["router_logits"].to(device)

        # (B, L, E) -> (B, L, topk)
        _num_layers, _num_experts = router_logits.shape[1], router_logits.shape[2]
        topk_indices = th.topk(router_logits, k=top_k, dim=2).indices

        # (B, L, topk) -> (B, L, E)
        expert_activations = th.zeros_like(router_logits, device=device).bool()
=======
        if top_k is None:
            top_k = int(output["topk"])  # saved during collection
        router_logits: th.Tensor = output["router_logits"].to(device)
        file_tokens: list[list[str]] = output.get("tokens", [])
        tokens.extend(file_tokens)

        # Build top-k indices and boolean mask via topk + scatter
        topk_indices = th.topk(router_logits, k=top_k, dim=2).indices  # (B, L, topk)
        expert_activations = th.zeros_like(
            router_logits, device=device
        ).bool()  # (B, L, E)
>>>>>>> a3253bb9
        expert_activations.scatter_(2, topk_indices, True)

        activated_expert_indices_collection.append(topk_indices)
        activated_experts_collection.append(expert_activations)

    if top_k is None or not activated_experts_collection:
        raise ValueError(
            "No data files found; ensure exp.get_router_activations has been run"
        )

    # (B, L, E)
    activated_experts = th.cat(activated_experts_collection, dim=0)
    # (B, L, topk)
    activated_expert_indices = th.cat(activated_expert_indices_collection, dim=0)
    return activated_experts, activated_expert_indices, tokens, top_k


def load_activations_and_indices_and_topk(
    device: str = "cuda",
) -> tuple[th.Tensor, th.Tensor, int]:
    activated_experts, activated_expert_indices, _tokens, top_k = (
        load_activations_indices_tokens_and_topk(device=device)
    )
    return activated_experts, activated_expert_indices, top_k


def load_activations_and_topk(device: str = "cuda") -> tuple[th.Tensor, int]:
    activated_experts, _indices, top_k = load_activations_and_indices_and_topk(
        device=device
    )
    return activated_experts, top_k


def load_activations(device: str = "cuda") -> th.Tensor:
    activated_experts, _, _ = load_activations_and_indices_and_topk(device=device)
    return activated_experts


def load_activations_tokens_and_topk(
    device: str = "cuda",
) -> tuple[th.Tensor, list[list[str]], int]:
    activated_experts, _indices, tokens, top_k = (
        load_activations_indices_tokens_and_topk(device=device)
    )
    return activated_experts, tokens, top_k


if __name__ == "__main__":
    load_activations_and_topk()<|MERGE_RESOLUTION|>--- conflicted
+++ resolved
@@ -28,9 +28,11 @@
         if not os.path.exists(file_path):
             break
         output = th.load(file_path)
-<<<<<<< HEAD
-        top_k = output["topk"]
-        router_logits = output["router_logits"].to(device)
+        if top_k is None:
+            top_k = int(output["topk"])  # saved during collection
+        router_logits: th.Tensor = output["router_logits"].to(device)
+        file_tokens: list[list[str]] = output.get("tokens", [])
+        tokens.extend(file_tokens)
 
         # (B, L, E) -> (B, L, topk)
         _num_layers, _num_experts = router_logits.shape[1], router_logits.shape[2]
@@ -38,19 +40,6 @@
 
         # (B, L, topk) -> (B, L, E)
         expert_activations = th.zeros_like(router_logits, device=device).bool()
-=======
-        if top_k is None:
-            top_k = int(output["topk"])  # saved during collection
-        router_logits: th.Tensor = output["router_logits"].to(device)
-        file_tokens: list[list[str]] = output.get("tokens", [])
-        tokens.extend(file_tokens)
-
-        # Build top-k indices and boolean mask via topk + scatter
-        topk_indices = th.topk(router_logits, k=top_k, dim=2).indices  # (B, L, topk)
-        expert_activations = th.zeros_like(
-            router_logits, device=device
-        ).bool()  # (B, L, E)
->>>>>>> a3253bb9
         expert_activations.scatter_(2, topk_indices, True)
 
         activated_expert_indices_collection.append(topk_indices)
