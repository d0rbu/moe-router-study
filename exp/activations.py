--- conflicted
+++ resolved
@@ -732,92 +732,4 @@
     # clean up the background worker and queue
     data_iterable.send("STOP FIGHTING!!!!!!")
 
-<<<<<<< HEAD
-    return activations, activation_dims, gpu_process_group
-
-
-def load_activations(device: str = "cpu") -> Activations:
-    """Load activations from the default experiment.
-
-    Args:
-        device: Device to load data on.
-
-    Returns:
-        Activations object that can be used to iterate over activation data.
-    """
-    # Use default experiment parameters - these should match the experiment that was run
-    # You may need to adjust these based on your actual experiment configuration
-    experiment_name = get_experiment_name(
-        model_name="switch-base-8",  # Adjust based on your model
-        dataset_name="c4",  # Adjust based on your dataset
-        tokens_per_file=1000,  # Adjust based on your configuration
-        context_length=512,  # Adjust based on your configuration
-    )
-
-    # Load activations synchronously (blocking version)
-    import asyncio
-
-    loop = asyncio.new_event_loop()
-    asyncio.set_event_loop(loop)
-
-    try:
-        activations = loop.run_until_complete(
-            Activations.load(
-                experiment_name=experiment_name,
-                device=device,
-                tokens_per_file_in_reshuffled=1000,  # Adjust based on your configuration
-                seed=0,
-                num_workers=1,
-                debug=False,
-            )
-        )
-        return activations
-    finally:
-        loop.close()
-
-
-def load_activations_indices_tokens_and_topk(
-    device: str = "cuda",
-) -> tuple[th.Tensor, th.Tensor, th.Tensor, int]:
-    """Load activation indices, tokens, and topk from the default experiment.
-
-    Args:
-        device: Device to load data on
-
-    Returns:
-        Tuple of (token_topk_mask, activated_expert_indices, tokens, top_k)
-        - token_topk_mask: Boolean mask of shape (B, L, E) indicating which experts were activated
-        - activated_expert_indices: Indices of activated experts
-        - tokens: Token IDs of shape (B, L)
-        - top_k: The top-k value used
-    """
-    activations = load_activations(device)
-
-    # Get a batch of data to extract the required information
-    data_iterable = activations(batch_size=1)
-    batch = next(data_iterable)
-
-    # Extract tokens
-    tokens = batch["tokens"].to(device)
-    top_k = batch["topk"]
-
-    # Extract router logits to create the topk mask
-    router_logits = batch[ActivationKeys.ROUTER_LOGITS]  # Shape: (B, L, E)
-
-    # Create topk mask - get the top-k experts for each token
-    topk_values, topk_indices = th.topk(router_logits, k=top_k, dim=-1)
-
-    # Create boolean mask indicating which experts were activated
-    token_topk_mask = th.zeros_like(router_logits, dtype=th.bool)
-    token_topk_mask.scatter_(-1, topk_indices, True)
-
-    # The activated expert indices are the topk_indices
-    activated_expert_indices = topk_indices
-
-    # Clean up the background worker
-    data_iterable.send("STOP FIGHTING!!!!!!")
-
-    return token_topk_mask, activated_expert_indices, tokens, top_k
-=======
-    return activations, activation_dims, gpu_process_group
->>>>>>> 42a84445
+    return activations, activation_dims, gpu_process_group