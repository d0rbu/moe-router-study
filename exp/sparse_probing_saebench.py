from dataclasses import asdict
from datetime import datetime
import gc
from itertools import batched
import os
import random
import shutil
import sys
from typing import Any

from loguru import logger
from nnterp import StandardizedTransformer
from sae_bench.evals.sparse_probing.eval_config import SparseProbingEvalConfig
from sae_bench.evals.sparse_probing.eval_output import (
    EVAL_TYPE_ID_SPARSE_PROBING,
    SparseProbingEvalOutput,
    SparseProbingLlmMetrics,
    SparseProbingMetricCategories,
    SparseProbingResultDetail,
    SparseProbingSaeMetrics,
)
from sae_bench.evals.sparse_probing.probe_training import train_probe_on_activations
from sae_bench.sae_bench_utils import (
    general_utils,
    get_eval_uuid,
    get_sae_bench_version,
    get_sae_lens_version,
)
from sae_bench.sae_bench_utils.activation_collection import (
    create_meaned_model_activations,
    get_bos_pad_eos_mask,
)
from sae_bench.sae_bench_utils.dataset_info import chosen_classes_per_dataset
from sae_bench.sae_bench_utils.dataset_utils import (
    filter_dataset,
    get_multi_label_train_test_data,
    tokenize_data_dictionary,
)
import torch as th
from tqdm import tqdm
from transformers import PreTrainedTokenizer

from core.model import get_model_config
from core.type import assert_type
from exp import MODEL_DIRNAME
from exp.autointerp_saebench import Paths


@th.no_grad()
def get_llm_activations(
    tokens: th.Tensor,  # (B, T)
    model: StandardizedTransformer,
    batch_size: int,
    top_k: int,
    mask_bos_pad_eos_tokens: bool = False,
    show_progress: bool = True,
) -> th.Tensor:  # (B, T, P)
    """Collects activations for an LLM model from a given layer for a given set of tokens.
    VERY IMPORTANT NOTE: If mask_bos_pad_eos_tokens is True, we zero out activations for BOS, PAD, and EOS tokens.
    Later, we ignore zeroed activations."""

    all_acts_BTP = []

    for batch_idx, tokens_BT in tqdm(
        enumerate(batched(tokens, batch_size)),
        total=tokens.shape[0] // batch_size,
        desc="Collecting activations",
        disable=not show_progress,
    ):
        with model.trace(tokens_BT):
            acts_BTLE = [
                model.routers_output[layer_idx].save()
                for layer_idx in tqdm(
                    model.layers_with_routers,
                    desc=f"Batch {batch_idx}",
                    total=len(model.layers_with_routers),
                    leave=False,
                )
            ]

        acts_BTLE = th.stack(acts_BTLE, dim=-2)
        sparse_paths = th.topk(acts_BTLE, k=top_k, dim=-1).indices
        acts_BTLE.zero_()
        acts_BTLE.scatter_(-1, sparse_paths, 1)
        del sparse_paths

        acts_BTP = acts_BTLE.view(*tokens_BT.shape, -1)
        del acts_BTLE

        if mask_bos_pad_eos_tokens:
            attn_mask_BT = get_bos_pad_eos_mask(tokens_BT, model.tokenizer)
            acts_BTP *= attn_mask_BT[:, :, None]

        all_acts_BTP.append(acts_BTP)

    return th.cat(all_acts_BTP, dim=0)


@th.no_grad()
def get_all_llm_activations(
    tokenized_inputs_dict: dict[
        str, dict[str, th.Tensor]  # (B, T)
    ],
    model: StandardizedTransformer,
    batch_size: int,
    top_k: int,
    mask_bos_pad_eos_tokens: bool = False,
) -> dict[str, th.Tensor]:  # (B, T, P)
    """If we have a dictionary of tokenized inputs for different classes, this function collects activations for all classes.
    We assume that the tokenized inputs have both the input_ids and attention_mask keys.
    VERY IMPORTANT NOTE: We zero out masked token activations in this function. Later, we ignore zeroed activations."""
    all_classes_acts_BTP = {}

    for class_name in tokenized_inputs_dict:
        tokens = tokenized_inputs_dict[class_name]["input_ids"]

        acts_BTP = get_llm_activations(
            tokens,
            model=model,
            batch_size=batch_size,
            top_k=top_k,
            mask_bos_pad_eos_tokens=mask_bos_pad_eos_tokens,
        )

        all_classes_acts_BTP[class_name] = acts_BTP

    return all_classes_acts_BTP


def get_dataset_activations(
    dataset_name: str,
    config: SparseProbingEvalConfig,
    model: StandardizedTransformer,
    llm_batch_size: int,
    top_k: int,
    device: str,
) -> tuple[dict[str, th.Tensor], dict[str, th.Tensor]]:
    train_data, test_data = get_multi_label_train_test_data(
        dataset_name,
        config.probe_train_set_size,
        config.probe_test_set_size,
        config.random_seed,
    )

    chosen_classes = chosen_classes_per_dataset[dataset_name]

    train_data = filter_dataset(train_data, chosen_classes)
    test_data = filter_dataset(test_data, chosen_classes)

    tokenizer = assert_type(model.tokenizer, PreTrainedTokenizer)
    train_data = tokenize_data_dictionary(
        train_data,
        tokenizer,
        config.context_length,
        device,
    )
    test_data = tokenize_data_dictionary(
        test_data,
        tokenizer,
        config.context_length,
        device,
    )

    all_train_acts_BTP = get_all_llm_activations(
        train_data,
        model=model,
        batch_size=llm_batch_size,
        top_k=top_k,
        mask_bos_pad_eos_tokens=True,
    )
    all_test_acts_BTP = get_all_llm_activations(
        test_data,
        model=model,
        batch_size=llm_batch_size,
        top_k=top_k,
        mask_bos_pad_eos_tokens=True,
    )

    return all_train_acts_BTP, all_test_acts_BTP


def get_paths_meaned_activations(
    all_llm_activations_BTP: dict[str, th.Tensor],
    paths: th.Tensor,  # (F, L * E)
    batch_size: int,
) -> dict[str, th.Tensor]:  # (B, F)
    """Encode LLM activations with an SAE and mean across the sequence length dimension for each class while ignoring padding tokens.
    VERY IMPORTANT NOTE: We assume that the activations have been zeroed out for masked tokens."""

    dtype = paths.dtype

    all_sae_activations_BF = {}
    for class_name, all_acts_BTP in all_llm_activations_BTP.items():
        all_acts_BF = []

        for _batch_idx, acts_BTP in enumerate(batched(all_acts_BTP, batch_size)):
            acts_BTF = acts_BTP @ paths.T

            acts_BT = th.sum(acts_BTF, dim=-2)
            nonzero_acts_BT = (acts_BT != 0.0).to(dtype=dtype)
            nonzero_acts_B = th.sum(nonzero_acts_BT, dim=-1)

            # TODO: check if *= can be used here or if it has to be acts_BTF = acts_BTF * nonzero_acts_BT[:, :, None]
            acts_BTF *= nonzero_acts_BT[:, :, None]
            acts_BF = th.sum(acts_BTF, dim=-2) / nonzero_acts_B[:, None]
            acts_BF = acts_BF.to(dtype=dtype)

            all_acts_BF.append(acts_BF)

        all_acts_BF = th.cat(all_acts_BF, dim=0)
        all_sae_activations_BF[class_name] = all_acts_BF

    return all_sae_activations_BF

LLM_DEFAULT_BATCH_SIZE = 32


def run_eval_single_dataset(
    dataset_name: str,
    config: SparseProbingEvalConfig,
    paths: Paths,
    model: StandardizedTransformer,
    device: str,
    artifacts_folder: str,
    save_activations: bool,
) -> tuple[dict[str, float], dict[str, dict[str, float]]]:
    """
    config: eval_config.EvalConfig contains all hyperparameters to reproduce the evaluation.
    It is saved in the results_dict for reproducibility.
    """

    per_class_results_dict = {}

    activations_filename = f"{dataset_name}_activations.pt".replace("/", "_")

    activations_path = os.path.join(artifacts_folder, activations_filename)

    if not os.path.exists(activations_path):
        if config.lower_vram_usage:
            model = model.to(th.device(device))

        batch_size = config.llm_batch_size or LLM_DEFAULT_BATCH_SIZE
        all_train_acts_BTP, all_test_acts_BTP = get_dataset_activations(
            dataset_name,
            config,
            model,
            batch_size,
            paths.top_k,
            device,
        )
        if config.lower_vram_usage:
            model = model.to(th.device("cpu"))

        all_train_acts_BP = create_meaned_model_activations(all_train_acts_BTP)
        all_test_acts_BP = create_meaned_model_activations(all_test_acts_BTP)

        # We use GPU here as sklearn.fit is slow on large input dimensions, all other probe training is done with sklearn.fit
        _llm_probes, llm_test_accuracies = train_probe_on_activations(
            all_train_acts_BP,
            all_test_acts_BP,
            select_top_k=None,
            use_sklearn=False,
            batch_size=250,
            epochs=100,
            lr=1e-2,
        )

        llm_results = {"llm_test_accuracy": llm_test_accuracies}

        for k in config.k_values:
            _llm_top_k_probes, llm_top_k_test_accuracies = train_probe_on_activations(
                all_train_acts_BP,
                all_test_acts_BP,
                select_top_k=k,
            )
            llm_results[f"llm_top_{k}_test_accuracy"] = llm_top_k_test_accuracies

        acts = {
            "train": all_train_acts_BTP,
            "test": all_test_acts_BTP,
            "llm_results": llm_results,
        }

        if save_activations:
            th.save(acts, activations_path)
    else:
        if config.lower_vram_usage:
            model = model.to(th.device("cpu"))
        print(f"Loading activations from {activations_path}")
        acts = th.load(activations_path)
        all_train_acts_BTP = acts["train"]
        all_test_acts_BTP = acts["test"]
        llm_results = acts["llm_results"]

    all_sae_train_acts_BF = get_paths_meaned_activations(
        all_train_acts_BTP, paths.data, config.sae_batch_size
    )
    all_sae_test_acts_BF = get_paths_meaned_activations(
        all_test_acts_BTP, paths.data, config.sae_batch_size
    )

    for key in list(all_train_acts_BTP.keys()):
        del all_train_acts_BTP[key]
        del all_test_acts_BTP[key]

    if not config.lower_vram_usage:
        # This is optional, checking the accuracy of a probe trained on the entire SAE activations
        # We use GPU here as sklearn.fit is slow on large input dimensions, all other probe training is done with sklearn.fit
        _, sae_test_accuracies = train_probe_on_activations(
            all_sae_train_acts_BF,
            all_sae_test_acts_BF,
            select_top_k=None,
            use_sklearn=False,
            batch_size=250,
            epochs=100,
            lr=1e-2,
        )
        per_class_results_dict["sae_test_accuracy"] = sae_test_accuracies
    else:
        per_class_results_dict["sae_test_accuracy"] = {"-1": -1}

        for key in all_sae_train_acts_BF:
            all_sae_train_acts_BF[key] = all_sae_train_acts_BF[key].cpu()
            all_sae_test_acts_BF[key] = all_sae_test_acts_BF[key].cpu()

        th.cuda.empty_cache()
        gc.collect()

    per_class_results_dict.update(llm_results)

    for k in config.k_values:
        _sae_top_k_probes, sae_top_k_test_accuracies = train_probe_on_activations(
            all_sae_train_acts_BF,
            all_sae_test_acts_BF,
            select_top_k=k,
        )
        per_class_results_dict[f"sae_top_{k}_test_accuracy"] = sae_top_k_test_accuracies

    results_dict = {}
    for key, test_accuracies_dict in per_class_results_dict.items():
        average_test_acc = sum(test_accuracies_dict.values()) / len(
            test_accuracies_dict
        )
        results_dict[key] = average_test_acc

    return results_dict, per_class_results_dict


def run_eval_paths(
    config: SparseProbingEvalConfig,
    paths: Paths,
    model: StandardizedTransformer,
    device: str,
    artifacts_folder: str,
    save_activations: bool = True,
) -> tuple[dict[str, float | dict[str, float]], dict[str, dict[str, float]]]:
    """
    By default, we save activations for all datasets, and then reuse them for each set of paths.
    This is important to avoid recomputing activations for each set of paths, and to ensure that the same activations are used for all sets of paths.
    However, it can use 10s of GBs of disk space.
    """

    random.seed(config.random_seed)
    th.manual_seed(config.random_seed)
    os.makedirs(artifacts_folder, exist_ok=True)

    results_dict: dict[str, float | dict[str, float]] = {}

    dataset_results: dict[str, dict[str, float]] = {}
    per_class_dict: dict[str, dict[str, float]] = {}
    for dataset_name in config.dataset_names:
        results_key = f"{dataset_name}_results"
        (
            dataset_results[results_key],
            per_class_dict[results_key],
        ) = run_eval_single_dataset(
            dataset_name,
            config,
            paths,
            model,
            device,
            artifacts_folder,
            save_activations,
        )

<<<<<<< HEAD
    averaged_results = general_utils.average_results_dictionaries(
=======
    averaged_results: dict[str, float] = general_utils.average_results_dictionaries(
>>>>>>> cd286b1d
        dataset_results, config.dataset_names
    )
    results_dict: dict[str, float | dict[str, float]] = dict(averaged_results)

    results_dict: dict[str, float | dict[str, float]] = {}
    results_dict.update(averaged_results)

    for dataset_name, dataset_result in dataset_results.items():
        results_dict[dataset_name] = dataset_result

    if config.lower_vram_usage:
        model = model.to(th.device(device))

    return results_dict, per_class_dict


def run_eval(
    config: SparseProbingEvalConfig,
    selected_paths_set: list[Paths],
    device: str,
    output_path: str,
    force_rerun: bool = False,
    clean_up_activations: bool = False,
    save_activations: bool = True,
    artifacts_path: str = "artifacts",
    log_level: str = "INFO",
) -> dict[str, Any]:
    """
    If clean_up_activations is True, which means that the activations are deleted after the evaluation is done.
    You may want to use this because activations for all datasets can easily be 10s of GBs.
    Return dict is a dict of SAE name: evaluation results for that SAE.
    """
    eval_instance_id = get_eval_uuid()
    sae_lens_version = get_sae_lens_version()
    sae_bench_commit_hash = get_sae_bench_version()

    os.makedirs(output_path, exist_ok=True)

    artifacts_folder = None
    results_dict = {}

    llm_dtype = general_utils.str_to_dtype(config.llm_dtype)

    logger.remove()
    logger.add(sys.stderr, level=log_level)

    # Get model config
    model_config = get_model_config(config.model_name)

    hf_name = model_config.hf_name
    local_path = os.path.join(os.path.abspath(MODEL_DIRNAME), hf_name)
    path = local_path if os.path.exists(local_path) else hf_name

    logger.info(f"Using model from {path}")
    model: StandardizedTransformer = StandardizedTransformer(
        path,
        check_attn_probs_with_trace=False,
        device_map=device,
        dtype=llm_dtype,
    )

    for paths_with_metadata in tqdm(
        selected_paths_set,
        total=len(selected_paths_set),
        desc="Autointerp",
    ):
        sae_result_path = os.path.join(
            output_path, f"{paths_with_metadata.name}_eval_results.json"
        )

        if os.path.exists(sae_result_path) and not force_rerun:
            print(f"Skipping {paths_with_metadata.name} as results already exist")
            continue

        artifacts_folder = os.path.join(artifacts_path, EVAL_TYPE_ID_SPARSE_PROBING)

        sparse_probing_results, per_class_dict = run_eval_paths(
            config,
            paths_with_metadata,
            model,
            device,
            artifacts_folder,
            save_activations=save_activations,
        )

        eval_output = SparseProbingEvalOutput(
            eval_config=config,
            eval_id=eval_instance_id,
            datetime_epoch_millis=int(datetime.now().timestamp() * 1000),
            eval_result_metrics=SparseProbingMetricCategories(
                llm=SparseProbingLlmMetrics(
                    **{
                        k: v
                        for k, v in sparse_probing_results.items()
                        if k.startswith("llm_") and not isinstance(v, dict)
                    }
                ),
                sae=SparseProbingSaeMetrics(
                    **{
                        k: v
                        for k, v in sparse_probing_results.items()
                        if k.startswith("sae_") and not isinstance(v, dict)
                    }
                ),
            ),
            eval_result_details=[
                SparseProbingResultDetail(
                    dataset_name=dataset_name,
                    **result,
                )
                for dataset_name, result in sparse_probing_results.items()
                if isinstance(result, dict)
            ],
            eval_result_unstructured=per_class_dict,
            sae_bench_commit_hash=sae_bench_commit_hash,
            sae_lens_id="paths",
            sae_lens_release_id=paths_with_metadata.name,
            sae_lens_version=sae_lens_version,
            sae_cfg_dict=paths_with_metadata.metadata,
        )

        results_dict[paths_with_metadata.name] = asdict(eval_output)

        eval_output.to_json_file(sae_result_path, indent=2)

        gc.collect()
        th.cuda.empty_cache()

    if (
        clean_up_activations
        and artifacts_folder is not None
        and os.path.exists(artifacts_folder)
    ):
        shutil.rmtree(artifacts_folder)

    return results_dict<|MERGE_RESOLUTION|>--- conflicted
+++ resolved
@@ -383,11 +383,7 @@
             save_activations,
         )
 
-<<<<<<< HEAD
-    averaged_results = general_utils.average_results_dictionaries(
-=======
     averaged_results: dict[str, float] = general_utils.average_results_dictionaries(
->>>>>>> cd286b1d
         dataset_results, config.dataset_names
     )
     results_dict: dict[str, float | dict[str, float]] = dict(averaged_results)
