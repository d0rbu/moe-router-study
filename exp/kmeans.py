--- conflicted
+++ resolved
@@ -146,13 +146,7 @@
     num_assigned = centroid_mask.sum()
 
     if num_assigned == 0:
-<<<<<<< HEAD
-        return th.zeros_like(data[0]), th.tensor(
-            0, dtype=num_assigned.dtype, device=num_assigned.device
-        )
-=======
         return th.zeros_like(data[0]), num_assigned
->>>>>>> cd286b1d
 
     return data[centroid_mask].mean(dim=0), num_assigned
 
