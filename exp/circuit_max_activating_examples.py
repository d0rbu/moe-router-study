<<<<<<< HEAD
=======
from itertools import pairwise
from typing import cast
>>>>>>> a3253bb9

from matplotlib.axes import Axes
import matplotlib.patches as patches
import matplotlib.pyplot as plt
from matplotlib.widgets import Slider
import numpy as np
import torch as th

from exp.activations import (
    load_activations_and_topk,
    load_activations_tokens_and_topk,
)


def get_circuit_activations(
    _circuits: th.Tensor,
    device: str = "cuda",
) -> tuple[th.Tensor, th.Tensor]:
    """Compute circuit activations for every token from top-k activation mask.

    Steps:
    1) Load boolean top-k activation mask (B, L, E)
    2) Compute activations = einsum("ble,cle->bc", mask.float(), circuits)
    Returns (activations, token_topk_mask).
    """
    # Resolve merge artifact: only need the mask; ignore top_k value here
    token_topk_mask, _ = load_activations_and_topk(device=device)
    circuits = circuits.to(device=device, dtype=th.float32)
    activations = th.einsum("ble,cle->bc", token_topk_mask.float(), circuits)
    return activations, token_topk_mask


def _color_for_value(
    val: float, vmin: float = 0.0, vmax: float = 1.0
) -> tuple[float, float, float]:
    # Map activation value to color (Blues colormap)
    normalized = 0.0 if vmax <= vmin else (val - vmin) / (vmax - vmin)
    cmap = plt.get_cmap("Blues")
    r, g, b, _ = cmap(normalized)
    return (r, g, b)


def _ensure_token_alignment(
    token_topk_mask: th.Tensor, sequences: list[list[str]]
) -> None:
<<<<<<< HEAD
    _activation_data = load_activations(device=device)
=======
    # Sanity check: ensure token dimension lines up with flattened tokens across sequences
    total_tokens = sum(len(s) for s in sequences)
    if token_topk_mask.shape[0] != total_tokens:
        raise ValueError(
            f"Token count mismatch: activations B={token_topk_mask.shape[0]} vs total tokens {total_tokens}. "
            "Ensure you use the same dataset and ordering as when collecting router logits."
        )


def build_sequence_id_tensor(
    sequences: list[list[str]],
) -> tuple[th.Tensor, th.Tensor, th.Tensor]:
    """Map each token to its sequence index and compute lengths/offsets.

    Returns:
      - seq_ids_per_token: (B,) long tensor mapping token index -> seq index
      - seq_lengths: (S,) long tensor of token counts per sequence
      - seq_offsets: (S+1,) long tensor of prefix sums, start index per sequence
    """
    lengths = [len(seq) for seq in sequences]
    S = len(lengths)
    seq_lengths = th.tensor(lengths, dtype=th.long)
    # Prefix sums with initial 0 so we have S+1 entries
    seq_offsets = th.empty(S + 1, dtype=th.long)
    seq_offsets[0] = 0
    if S > 0:
        seq_offsets[1:] = th.cumsum(seq_lengths, dim=0)
    B = int(seq_offsets[-1].item()) if S > 0 else 0
    if B == 0:
        return th.empty(0, dtype=th.long), seq_lengths, seq_offsets

    seq_ids = th.empty(B, dtype=th.long)
    # Use itertools.pairwise for successive pairs; operate on Python ints for slicing
    offsets_list = seq_offsets.tolist()
    for s, (start, end) in enumerate(pairwise(offsets_list)):
        seq_ids[start:end] = s
    return seq_ids, seq_lengths, seq_offsets


def _gather_top_sequences_by_max(
    token_scores: th.Tensor,
    seq_ids: th.Tensor,
    top_n: int,
) -> th.Tensor:
    """Select sequences ordered by presence of highest-scoring tokens.

    We sort tokens by descending score, then take the earliest token index per sequence.
    Sorting those earliest indices yields the prioritized sequence order. Finally, take top_n.
    """
    device = token_scores.device
    B = int(token_scores.shape[0])
    order = th.argsort(token_scores, descending=True)
    seq_sorted = seq_ids[order]

    S = int(seq_ids.max().item()) + 1 if seq_ids.numel() > 0 else 0
    assert S > 0, "No sequences present"

    earliest = th.full((S,), B, device=device)
    idx_src = th.arange(B, device=device)
    earliest = earliest.scatter_reduce(
        0, seq_sorted, idx_src, reduce="amin", include_self=True
    )
    assert (earliest < B).all(), "Every sequence must have at least one token"

    topk = th.argsort(earliest)[:top_n]
    return topk


def _gather_top_sequences_by_mean(
    token_scores: th.Tensor,
    seq_ids: th.Tensor,
    seq_lengths: th.Tensor,
    top_n: int,
) -> th.Tensor:
    """Select sequences ordered by mean token score."""
    S = int(seq_lengths.shape[0])
    sums = th.zeros(S, dtype=token_scores.dtype, device=token_scores.device)
    sums = sums.index_add(0, seq_ids.to(sums.device), token_scores)
    means = sums / seq_lengths.to(sums.device)
    order = th.argsort(means, descending=True)
    return order[:top_n]


def _make_token_color(val: float) -> tuple[float, float, float, float]:
    # Return RGBA with some baseline alpha
    r, g, b = _color_for_value(float(np.clip(val, 0.0, 1.0)))
    return (r, g, b, 0.9)


def _render_sequences_panel(
    axes: list[Axes],
    sequences: list[list[str]],
    seq_indices: list[int],
    token_scores: np.ndarray,
    seq_offsets: np.ndarray,
) -> dict[int, tuple[int, int]]:
    """Render the left panel with selected sequences and colored tokens.

    Returns a mapping from token slot id to (axis_idx, global_token_idx) for hover lookup.
    """
    token_slot_to_global: dict[int, tuple[int, int]] = {}
    slot_id = 0

    for ax in axes:
        ax.clear()

    for ax_idx, (ax, seq_id) in enumerate(zip(axes, seq_indices, strict=False)):
        tokens_in_seq = sequences[seq_id]
        n_tok = len(tokens_in_seq)
        ax.set_xlim(0, n_tok)
        ax.set_ylim(0, 1)
        ax.axis("off")

        # Compute global start token index for this sequence
        start = int(seq_offsets[seq_id])
        # draw rectangles for tokens with colors based on token_scores
        for i, tok in enumerate(tokens_in_seq):
            global_token_idx = start + i
            score = float(token_scores[global_token_idx])
            rect = patches.Rectangle(
                (i, 0.0),
                1.0,
                1.0,
                facecolor=_make_token_color(score),
                edgecolor="white",
            )
            ax.add_patch(rect)
            ax.text(
                i + 0.5,
                0.5,
                tok,
                ha="center",
                va="center",
                fontsize=9,
                color="black",
                clip_on=True,
            )
            token_slot_to_global[slot_id] = (ax_idx, global_token_idx)
            slot_id += 1

        ax.set_title(f"Sequence {seq_id}")

    return token_slot_to_global


def _viz_render_precomputed(
    circuits: th.Tensor,
    sequences: list[list[str]],
    norm_scores: th.Tensor,  # (B, C) in [0,1]
    order_per_circuit: list[list[int]],  # len C, ordered seq ids per circuit
    top_n: int = 10,
    token_topk_mask: th.Tensor | None = None,
    device: str = "cuda",
) -> None:
    """Render interactive view using precomputed scores and ordering.

    - Left: tokens highlighted by activation (0..1) for current circuit
    - Right: circuit grid with slider to switch circuits
    - Hover: overlay actual top-k activation mask for hovered token
    """
    # Load token-level top-k mask if not provided (used for hover overlay)
    if token_topk_mask is None:
        token_topk_mask, _ = load_activations_and_topk(device=device)
    circuits = circuits.to(device=device, dtype=th.float32)

    # Validate alignment with provided sequences
    _ensure_token_alignment(token_topk_mask, sequences)

    # Build lengths/offsets for hover mapping
    _seq_ids, _seq_lengths, seq_offsets = build_sequence_id_tensor(sequences)

    # Setup figure: left side stacked sequences, right side circuit grid + slider
    C = int(circuits.shape[0])
    L, E = int(circuits.shape[-2]), int(circuits.shape[-1])

    # Figure layout
    n_rows = top_n
    fig = plt.figure(figsize=(14, 1.5 * n_rows + 4))
    gs = fig.add_gridspec(
        n_rows + 1, 2, width_ratios=[3, 2], height_ratios=[*([1] * n_rows), 0.2]
    )

    seq_axes: list[Axes] = [fig.add_subplot(gs[i, 0]) for i in range(n_rows)]
    circuit_ax: Axes = fig.add_subplot(gs[:n_rows, 1])
    slider_ax: Axes = fig.add_subplot(gs[n_rows, :])

    # Initial circuit index
    circuit_idx = 0

    # Initialize circuit image and overlay
    circuit_im = circuit_ax.imshow(
        circuits[circuit_idx].detach().cpu().numpy(),
        cmap="Greys",
        aspect="auto",
        interpolation="nearest",
    )
    circuit_ax.set_title(f"Circuit {circuit_idx + 1}/{C} (L={L}, E={E})")
    circuit_ax.set_xlabel("Experts")
    circuit_ax.set_ylabel("Layers")

    overlay_im = circuit_ax.imshow(
        np.zeros((L, E), dtype=float),
        cmap="Reds",
        aspect="auto",
        interpolation="nearest",
        alpha=0.0,
    )

    # Initial render
    current_norm_scores = norm_scores[:, circuit_idx]
    top_seq_ids = order_per_circuit[circuit_idx][:top_n]
    _render_sequences_panel(
        seq_axes,
        sequences,
        [int(s) for s in top_seq_ids],
        current_norm_scores.detach().cpu().numpy(),
        seq_offsets.detach().cpu().numpy(),
    )

    # Slider for circuit selection
    slider = Slider(slider_ax, "Circuit", 0, C - 1, valinit=circuit_idx, valstep=1)

    # Hover handling mapping from axes to current displayed sequence IDs
    ax_to_seq = dict(zip(seq_axes, top_seq_ids, strict=False))

    def on_slider_change(val: float) -> None:
        # Resolve merge artifact: remove unused token_mapping from nonlocal
        nonlocal circuit_idx, top_seq_ids, current_norm_scores, ax_to_seq
        circuit_idx = int(val)
        circuit_im.set_array(circuits[circuit_idx].detach().cpu().numpy())
        circuit_ax.set_title(f"Circuit {circuit_idx + 1}/{C} (L={L}, E={E})")
        current_norm_scores = norm_scores[:, circuit_idx]
        top_seq_ids = order_per_circuit[circuit_idx][:top_n]
        _render_sequences_panel(
            seq_axes,
            sequences,
            [int(s) for s in top_seq_ids],
            current_norm_scores.detach().cpu().numpy(),
            seq_offsets.detach().cpu().numpy(),
        )
        # Rebuild axis->sequence mapping for hover after re-render
        ax_to_seq = dict(zip(seq_axes, top_seq_ids, strict=False))
        overlay_im.set_alpha(0.0)
        fig.canvas.draw_idle()

    slider.on_changed(on_slider_change)

    # Hover handling: update overlay based on token under cursor
    def on_motion(event) -> None:
        if event.inaxes not in seq_axes:
            return
        ax = event.inaxes
        seq_id = ax_to_seq.get(ax)
        if seq_id is None or event.xdata is None:
            return
        # Determine token index in this sequence from x coordinate
        i = int(event.xdata)
        if i < 0:
            return
        if seq_id >= len(sequences) or i >= len(sequences[seq_id]):
            return
        # Compute global token index
        start = int(seq_offsets[seq_id].item())
        global_token_idx = start + i
        # Update overlay to show this token's top-k mask
        mask = (
            cast("th.Tensor", token_topk_mask)[global_token_idx]
            .detach()
            .cpu()
            .numpy()
            .astype(float)
        )
        overlay_im.set_array(mask)
        overlay_im.set_alpha(0.35)
        fig.canvas.draw_idle()

    fig.canvas.mpl_connect("motion_notify_event", on_motion)

    fig.suptitle("Activating tokens viewer")
    plt.tight_layout()
    plt.show()


def viz_max_activating_tokens(
    circuits: th.Tensor, top_n: int = 10, device: str = "cuda"
) -> None:
    """Visualize top-N sequences by containing highest-activating tokens.

    - Left: tokens highlighted by activation (0..1) for current circuit.
    - Right: circuit grid with slider to switch circuits.
    - Hover a token to see its actual top-k router activation mask overlaid as transparency.
    """
    # Load tokens and mask for alignment + scoring
    token_topk_mask, _ = load_activations_and_topk(device=device)
    _activated_experts, tokens, _ = load_activations_tokens_and_topk(device=device)
    _ensure_token_alignment(token_topk_mask, tokens)
    circuits = circuits.to(device=device, dtype=th.float32)

    # Compute per-token, per-circuit activations (B, C)
    activations = th.einsum("ble,cle->bc", token_topk_mask.float(), circuits)
    C = int(activations.shape[1])

    # Map tokens to sequences
    seq_ids, _seq_lengths, _seq_offsets = build_sequence_id_tensor(tokens)

    # Normalize by theoretical max: top_k * num_layers
    _, top_k = load_activations_and_topk(device=device)
    L = int(circuits.shape[-2])
    denom = th.tensor(
        float(top_k * L), device=activations.device, dtype=activations.dtype
    )
    norm_scores = (activations / denom).clamp(0, 1)

    # Build ordered sequence list per circuit by max token criteria
    order_per_circuit: list[list[int]] = []
    for c in range(C):
        order = _gather_top_sequences_by_max(norm_scores[:, c], seq_ids, top_n=10**9)
        order_per_circuit.append([int(s.item()) for s in order])

    _viz_render_precomputed(
        circuits,
        tokens,
        norm_scores,
        order_per_circuit,
        top_n=top_n,
        token_topk_mask=token_topk_mask,
        device=device,
    )


def viz_mean_activating_tokens(
    circuits: th.Tensor, top_n: int = 10, device: str = "cuda"
) -> None:
    """Visualize top-N sequences by highest mean token activation.

    Same as viz_max_activating_tokens, but selecting sequences by mean token score.
    """
    token_topk_mask, _ = load_activations_and_topk(device=device)
    _activated_experts, tokens, _ = load_activations_tokens_and_topk(device=device)
    _ensure_token_alignment(token_topk_mask, tokens)
    circuits = circuits.to(device=device, dtype=th.float32)

    activations = th.einsum("ble,cle->bc", token_topk_mask.float(), circuits)
    C = int(activations.shape[1])

    seq_ids, seq_lengths, _seq_offsets = build_sequence_id_tensor(tokens)

    # Normalize by theoretical max: top_k * num_layers
    _, top_k = load_activations_and_topk(device=device)
    L = int(circuits.shape[-2])
    denom = th.tensor(
        float(top_k * L), device=activations.device, dtype=activations.dtype
    )
    norm_scores = (activations / denom).clamp(0, 1)
>>>>>>> a3253bb9

    # Order sequences per circuit using mean per sequence
    order_per_circuit: list[list[int]] = []
    for c in range(C):
        order = _gather_top_sequences_by_mean(
            norm_scores[:, c], seq_ids, seq_lengths, top_n=10**9
        )
        order_per_circuit.append([int(s.item()) for s in order])

    _viz_render_precomputed(
        circuits,
        tokens,
        norm_scores,
        order_per_circuit,
        top_n=top_n,
        token_topk_mask=token_topk_mask,
        device=device,
    )<|MERGE_RESOLUTION|>--- conflicted
+++ resolved
@@ -1,9 +1,3 @@
-<<<<<<< HEAD
-=======
-from itertools import pairwise
-from typing import cast
->>>>>>> a3253bb9
-
 from matplotlib.axes import Axes
 import matplotlib.patches as patches
 import matplotlib.pyplot as plt
@@ -48,9 +42,6 @@
 def _ensure_token_alignment(
     token_topk_mask: th.Tensor, sequences: list[list[str]]
 ) -> None:
-<<<<<<< HEAD
-    _activation_data = load_activations(device=device)
-=======
     # Sanity check: ensure token dimension lines up with flattened tokens across sequences
     total_tokens = sum(len(s) for s in sequences)
     if token_topk_mask.shape[0] != total_tokens:
@@ -405,7 +396,6 @@
         float(top_k * L), device=activations.device, dtype=activations.dtype
     )
     norm_scores = (activations / denom).clamp(0, 1)
->>>>>>> a3253bb9
 
     # Order sequences per circuit using mean per sequence
     order_per_circuit: list[list[int]] = []
