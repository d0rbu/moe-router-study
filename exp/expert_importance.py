--- conflicted
+++ resolved
@@ -59,30 +59,13 @@
 
         for base_layer_idx in router_layers:
             # Expert directions V: rows of router weight
-<<<<<<< HEAD
-            router_weight: th.Tensor = (
-                model.routers[base_layer_idx].weight.detach().cpu()
-            )
-=======
             router_weight = cast("Tensor", model.routers[base_layer_idx].weight)
             router_weight = router_weight.detach().cpu()
->>>>>>> 0bf07422
             num_experts, hidden_size = router_weight.shape
             V = router_weight  # (E, D)
 
             for derived_layer_idx in router_layers:
                 # Preload attention weights for this layer
-<<<<<<< HEAD
-                q_w: th.Tensor = (
-                    model.attentions[derived_layer_idx].q_proj.weight.detach().cpu()
-                )
-                k_w: th.Tensor = (
-                    model.attentions[derived_layer_idx].k_proj.weight.detach().cpu()
-                )
-                o_w: th.Tensor = (
-                    model.attentions[derived_layer_idx].o_proj.weight.detach().cpu()
-                )
-=======
                 q_w = cast("Tensor", model.attentions[derived_layer_idx].q_proj.weight)
                 q_w = q_w.detach().cpu()
 
@@ -92,7 +75,6 @@
                 o_w = cast("Tensor", model.attentions[derived_layer_idx].o_proj.weight)
                 # Transpose the o_proj weight as requested
                 o_w = o_w.T.detach().cpu()
->>>>>>> 0bf07422
 
                 # Vectorized readers shared per layer
                 # q/k: (E, Dq) = (q_w @ V^T)^T, (k_w @ V^T)^T
@@ -100,28 +82,6 @@
                 k_imp_all: th.Tensor = V @ k_w.T  # (E, Dq)
 
                 # Expert-specific readers: up/gate
-<<<<<<< HEAD
-                up_w_all: th.Tensor = th.stack(
-                    [
-                        model.mlps[derived_layer_idx]
-                        .experts[e]
-                        .up_proj.weight.detach()
-                        .cpu()
-                        for e in range(num_experts)
-                    ],
-                    dim=0,
-                )  # (E, Dmlp, D)
-                gate_w_all: th.Tensor = th.stack(
-                    [
-                        model.mlps[derived_layer_idx]
-                        .experts[e]
-                        .gate_proj.weight.detach()
-                        .cpu()
-                        for e in range(num_experts)
-                    ],
-                    dim=0,
-                )  # (E, Dmlp, D)
-=======
                 # Handle experts as a list to avoid subscripting issues
                 experts = model.mlps[derived_layer_idx].experts
 
@@ -153,26 +113,10 @@
                 gate_w_all: th.Tensor = th.stack(gate_weights, dim=0)  # (E, Dmlp, D)
                 down_w_all: th.Tensor = th.stack(down_weights, dim=0)  # (E, D, Dmlp)
 
->>>>>>> 0bf07422
                 up_imp_all: th.Tensor = V @ up_w_all.transpose(0, -1)  # (E, Dmlp, E)
                 gate_imp_all: th.Tensor = V @ gate_w_all.transpose(
                     0, -1
                 )  # (E, Dmlp, E)
-<<<<<<< HEAD
-
-                # Vectorized writers
-                down_w_all: th.Tensor = th.stack(
-                    [
-                        model.mlps[derived_layer_idx]
-                        .experts[e]
-                        .down_proj.weight.detach()
-                        .cpu()
-                        for e in range(num_experts)
-                    ],
-                    dim=0,
-                )  # (E, Dmlp, D)
-=======
->>>>>>> 0bf07422
                 down_imp_all: th.Tensor = V @ down_w_all.transpose(
                     0, -1
                 )  # (E, Dmlp, E)
