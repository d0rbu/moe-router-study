--- conflicted
+++ resolved
@@ -24,15 +24,9 @@
     o_proj_weights_data = th.load(o_proj_weight_path)
 
     router_weights = router_weights_data["weights"]
-<<<<<<< HEAD
-    _down_proj_weights = down_proj_weights_data["weights"]
-    o_proj_weights = o_proj_weights_data["weights"]
-    _num_layers = len(o_proj_weights)
-=======
     _down_proj_weights = down_proj_weights_data["weights"]  # unused
     o_proj_weights = o_proj_weights_data["weights"]
     _num_layers = len(o_proj_weights)  # unused
->>>>>>> a3253bb9
     router_layers = list(router_weights.keys())
     num_router_layers = len(router_layers)
     topk = router_weights_data["topk"]
