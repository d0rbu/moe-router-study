--- conflicted
+++ resolved
@@ -5,15 +5,8 @@
 import torch as th
 from tqdm import tqdm
 
-<<<<<<< HEAD
-# Replace unresolved import with a local default that can be overridden via env var
-from exp import OUTPUT_DIR  # provides base output directory
-=======
 from exp import WEIGHT_DIR
->>>>>>> 0cf4e394
 from viz import FIGURE_DIR
-
-WEIGHT_DIR = os.environ.get("WEIGHT_DIR", os.path.join(OUTPUT_DIR, "weights"))
 
 ROUTER_VIZ_DIR = os.path.join(FIGURE_DIR, "router_spaces")
 
