[build-system]
requires = ["hatchling"]
build-backend = "hatchling.build"

[tool.hatch.build.targets.wheel]
packages = ["core", "exp", "viz"]

[project]
name = "moe-router-study"
version = "0.1.0"
description = "A study of MoE router mechanisms using nnterp"
readme = "README.md"
requires-python = ">=3.12"
license = {file = "LICENSE"}
authors = [
    {name = "Henry Castillo", email = "henryandrecastillo@gmail.com"},
]
classifiers = [
    "Development Status :: 3 - Alpha",
    "Intended Audience :: Science/Research",
    "License :: OSI Approved :: MIT License",
    "Programming Language :: Python :: 3",
    "Programming Language :: Python :: 3.12",
    "Topic :: Scientific/Engineering :: Artificial Intelligence",
]
dependencies = [
    "nnterp",
    "torch>=2.0.0",
    "transformers>=4.55.1",
    "nnsight>=0.5.0.dev13",
    "datasets==4.1.1",
    "accelerate>=0.20.0",
    "einops>=0.6.0",
    "tqdm>=4.60.0",
    "matplotlib>=3.5.0",
    "trackio>=0.1.0",
    "arguably>=1.3.0",
    "torch-pca>=1.1.0",
    "scikit-learn>=1.7.1",
    "tornado>=6.5.1",
    "hatchling>=1.27.0",
    "editables>=0.5",
    "pytest-cov>=6.2.1",
    "streamlit>=1.48.1",
    "nvitop>=1.5.3",
    "wandb>=0.21.3",
    "dictionary-learning",
    "more-itertools>=10.8.0",
    "poetry>=2.2.0",
    "sae-bench",
    "sae-lens>=6.12.1",
    "transformer-lens",
    "eai-delphi",
]

[project.optional-dependencies]
dev = [
    "ruff>=0.1.0",
    "ty>=0.0.1a16",
    "pytest>=7.0.0",
    "pytest-cov>=4.0.0",
    "pre-commit>=3.0.0",
]
flash = [
    "flash-attn>=2.8.2",
]

[project.urls]
Homepage = "https://github.com/d0rbu/moe-router-study"
Repository = "https://github.com/d0rbu/moe-router-study"
Issues = "https://github.com/d0rbu/moe-router-study/issues"

[tool.hatch.metadata]
allow-direct-references = true

[dependency-groups]
dev = [
    "pytest>=8.4.1",
    "pytest-cov>=6.2.1",
    "ty>=0.0.1a16",
]

[tool.ruff]
target-version = "py312"
line-length = 88
exclude = [
    ".bzr",
    ".direnv",
    ".eggs",
    ".git",
    ".git-rewrite",
    ".hg",
    ".mypy_cache",
    ".nox",
    ".pants.d",
    ".pytype",
    ".ruff_cache",
    ".svn",
    ".tox",
    ".venv",
    "__pypackages__",
    "_build",
    "buck-out",
    "build",
    "dist",
    "node_modules",
    "venv",
    "output",
    "data",
    "delphi",
]

[tool.ruff.lint]
select = [
    "E",  # pycodestyle errors
    "W",  # pycodestyle warnings
    "F",  # pyflakes
    "I",  # isort
    "B",  # flake8-bugbear
    "C4", # flake8-comprehensions
    "UP", # pyupgrade
    "ARG001", # unused-function-args
    "SIM", # flake8-simplify
    "TCH", # flake8-type-checking
    "TID", # flake8-tidy-imports
    "Q", # flake8-quotes
    "FLY", # flynt
    "PERF", # perflint
    "RUF", # ruff-specific rules
]
ignore = [
    "E501",  # line too long, handled by black
    "B008",  # do not perform function calls in argument defaults
    "C901",  # too complex
    "W191",  # indentation contains tabs
]

[tool.ruff.lint.per-file-ignores]
"test/**/*.py" = ["ARG001", "S101"]
"**/__init__.py" = ["F401"]

[tool.ruff.lint.isort]
known-first-party = ["core", "exp", "viz"]
force-sort-within-sections = true
split-on-trailing-comma = true

[tool.pytest.ini_options]
testpaths = ["test"]
python_files = ["test_*.py", "*_test.py"]
python_classes = ["Test*"]
python_functions = ["test_*"]
addopts = [
    "--strict-markers",
    "--strict-config",
    "--cov=core",
    "--cov=exp",
    "--cov=viz",
    "--cov-report=term-missing"
]
markers = [
    "slow: marks tests as slow (deselect with '-m \"not slow\"')",
    "integration: marks tests as integration tests",
    "unit: marks tests as unit tests",
]

[tool.coverage.run]
source = ["core", "exp", "viz"]
omit = [
    "*/test/*",
    "*/tests/*",
    "*/__init__.py",
]

[tool.coverage.report]
exclude_lines = [
    "pragma: no cover",
    "def __repr__",
    "if self.debug:",
    "if settings.DEBUG",
    "raise AssertionError",
    "raise NotImplementedError",
    "if 0:",
    "if __name__ == .__main__.:",
    "class .*\\bProtocol\\):",
    "@(abc\\.)?abstractmethod",
]

[tool.uv.sources]
transformers = { git = "https://github.com/huggingface/transformers.git" }
nnterp = { git = "https://github.com/d0rbu/nnterp.git" }
dictionary-learning = { git = "https://github.com/d0rbu/dictionary_learning" }
sae-bench = { git = "https://github.com/d0rbu/SAEBench" }
transformer-lens = { git = "https://github.com/d0rbu/TransformerLens", branch = "OLMo" }
eai-delphi = { git = "https://github.com/d0rbu/delphi" }


<<<<<<< HEAD

[tool.uv.extra-build-dependencies]
dictionary-learning = ["poetry"]
=======
[tool.uv.extra-build-dependencies]
dictionary-learning = ["poetry"]
nnterp = ["setuptools"]
moe-router-study = ["hatchling", "editables"]
eai-delphi = ["setuptools"]
sae-bench = ["poetry"]

[tool.uv.workspace]
members = [
    "saebench_env",
    "delphi",
]
>>>>>>> 4736dcf3
<|MERGE_RESOLUTION|>--- conflicted
+++ resolved
@@ -193,12 +193,6 @@
 transformer-lens = { git = "https://github.com/d0rbu/TransformerLens", branch = "OLMo" }
 eai-delphi = { git = "https://github.com/d0rbu/delphi" }
 
-
-<<<<<<< HEAD
-
-[tool.uv.extra-build-dependencies]
-dictionary-learning = ["poetry"]
-=======
 [tool.uv.extra-build-dependencies]
 dictionary-learning = ["poetry"]
 nnterp = ["setuptools"]
@@ -210,5 +204,4 @@
 members = [
     "saebench_env",
     "delphi",
-]
->>>>>>> 4736dcf3
+]